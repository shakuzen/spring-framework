--- conflicted
+++ resolved
@@ -301,11 +301,7 @@
 	}
 
 	checkstyle {
-<<<<<<< HEAD
-		toolVersion = "9.0"
-=======
 		toolVersion = "8.41"
->>>>>>> 2567b209
 		configDirectory.set(rootProject.file("src/checkstyle"))
 	}
 
